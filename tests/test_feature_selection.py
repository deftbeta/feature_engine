--- conflicted
+++ resolved
@@ -1,11 +1,7 @@
 import pandas as pd
 import pytest
 from sklearn.exceptions import NotFittedError
-<<<<<<< HEAD
 from feature_engine.feature_selection import DropFeatures, DropConstantFeatures
-=======
-from feature_engine.feature_selection import DropFeatures, DropConstantAndQuasiConstantFeatures
->>>>>>> 47a8eec6
 
 
 def test_drop_features_drop_2_variables(dataframe_vartypes):
@@ -56,16 +52,9 @@
 
 
 # DropConstantAndQuasiConstantFeatures transformer tests
-<<<<<<< HEAD
 def test_drop_constant_features(dataframe_constant_features):
     transformer = DropConstantFeatures(tol=1, variables=None)
     X = transformer.fit_transform(dataframe_constant_features)
-=======
-def test_drop_constant_and_quasi_constant_features(dataframe_constant_quasi_constant):
-    # test case 1: only drop constant features
-    transformer = DropConstantAndQuasiConstantFeatures(tol=1, variables=None)
-    X = transformer.fit_transform(dataframe_constant_quasi_constant)
->>>>>>> 47a8eec6
 
     # expected result
     df = pd.DataFrame(
@@ -82,7 +71,6 @@
     assert transformer.tol == 1
     assert transformer.variables == ['Name', 'City', 'Age', 'Marks', 'dob', 'const_feat_num',
                                      'const_feat_cat', 'quasi_feat_num', 'quasi_feat_cat']
-<<<<<<< HEAD
     # fit attributes
     assert transformer.constant_features_ == ['const_feat_num', 'const_feat_cat']
     assert transformer.input_shape_ == (4, 9)
@@ -94,16 +82,6 @@
 def test_drop_constant_and_quasiconstant_features(dataframe_constant_features):
     transformer = DropConstantFeatures(tol=0.7, variables=None)
     X = transformer.fit_transform(dataframe_constant_features)
-=======
-    # transform params
-    assert X.shape == (4, 7)
-    assert type(X) == pd.DataFrame
-    pd.testing.assert_frame_equal(X, df)
-
-    # test case 2: drop features showing threshold more than 0.7
-    transformer = DropConstantAndQuasiConstantFeatures(tol=0.7, variables=None)
-    X = transformer.fit_transform(dataframe_constant_quasi_constant)
->>>>>>> 47a8eec6
 
     # expected result
     df = pd.DataFrame(
@@ -119,7 +97,6 @@
     assert transformer.tol == 0.7
     assert transformer.variables == ['Name', 'City', 'Age', 'Marks', 'dob', 'const_feat_num',
                                      'const_feat_cat', 'quasi_feat_num', 'quasi_feat_cat']
-<<<<<<< HEAD
 
     # fit attr
     assert transformer.constant_features_ == ['const_feat_num', 'const_feat_cat', 'quasi_feat_num', 'quasi_feat_cat']
@@ -131,16 +108,6 @@
     # test case 3: drop features showing threshold more than 0.7 with variable list
     transformer = DropConstantFeatures(tol=0.7, variables=['Name', 'const_feat_num', 'quasi_feat_num'])
     X = transformer.fit_transform(dataframe_constant_features)
-=======
-    # transform params
-    assert X.shape == (4, 5)
-    assert type(X) == pd.DataFrame
-    pd.testing.assert_frame_equal(X, df)
-
-    # test case 3: drop features showing threshold more than 0.7 with variable list
-    transformer = DropConstantAndQuasiConstantFeatures(tol=0.7, variables=['Name', 'const_feat_num', 'quasi_feat_num'])
-    X = transformer.fit_transform(dataframe_constant_quasi_constant)
->>>>>>> 47a8eec6
 
     # expected result
     df = pd.DataFrame(
@@ -164,7 +131,6 @@
 
     # test case 4: input is not a dataframe
     with pytest.raises(TypeError):
-<<<<<<< HEAD
         DropConstantFeatures().fit({"Name": ["Karthik"]})
 
     # test case 5: threshold not between 0 and 1
@@ -178,32 +144,11 @@
     # test case 7: when input contains all constant and quasi constant features
     with pytest.raises(ValueError):
         transformer = DropConstantFeatures(tol=0.7)
-=======
-        DropConstantAndQuasiConstantFeatures().fit({"Name": ["Karthik"]})
-
-    # test case 5: threshold not between 0 and 1
-    with pytest.raises(ValueError):
-        transformer = DropConstantAndQuasiConstantFeatures(tol=2)
-
-    # test case 6: when input contains all constant features
-    with pytest.raises(ValueError):
-        DropConstantAndQuasiConstantFeatures().fit(pd.DataFrame({'col1': [1, 1, 1], 'col2': [1, 1, 1]}))
-
-    # test case 7: when input contains all constant and quasi constant features
-    with pytest.raises(ValueError):
-        transformer = DropConstantAndQuasiConstantFeatures(tol=0.7)
->>>>>>> 47a8eec6
         transformer.fit_transform(pd.DataFrame({'col1': [1, 1, 1, 1], 'col2': [1, 1, 1, 1],
                                                 'col3': [1, 1, 1, 2], 'col4': [1, 1, 1, 2]
                                                 }))
 
     # test case 8: when fit is not called prior to transform
     with pytest.raises(NotFittedError):
-<<<<<<< HEAD
         transformer = DropConstantFeatures()
-        transformer.transform(dataframe_constant_features)
-=======
-        transformer = DropConstantAndQuasiConstantFeatures()
-        transformer.transform(dataframe_constant_quasi_constant)
-
->>>>>>> 47a8eec6
+        transformer.transform(dataframe_constant_features)